"""Software for tomography scanning with EPICS at APS beamline 2-BM-A

   Classes
   -------
   TomoScan2BM
     Derived class for tomography scanning with EPICS at APS beamline 2-BM-A
"""
import time
import os
import h5py 

from tomoscan import TomoScan
from tomoscan import log

import numpy

EPSILON = .001

class TomoScanStream2BM(TomoScan):
    """Derived class used for tomography scanning with EPICS at APS beamline 2-BM-A

    Parameters
    ----------
    pv_files : list of str
        List of files containing EPICS pvNames to be used.
    macros : dict
        Dictionary of macro definitions to be substituted when
        reading the pv_files
    """

    def __init__(self, pv_files, macros):
        super().__init__(pv_files, macros)
        # Set the detector in idle
        self.set_trigger_mode('Internal', 1)

        # This is used by the streaming reconstruction to stop the analysis
        self.epics_pvs['StreamStatus'].put('Off')
        
        # Set data directory
        file_path = self.epics_pvs['DetectorTopDir'].get(as_string=True) + self.epics_pvs['ExperimentYearMonth'].get(as_string=True) + os.path.sep + self.epics_pvs['UserLastName'].get(as_string=True) + os.path.sep
        self.epics_pvs['FilePath'].put(file_path, wait=True)

        # Enable auto-increment on file writer
        self.epics_pvs['FPAutoIncrement'].put('Yes')

        # Disable overw writing warning
        self.epics_pvs['OverwriteWarning'].put('Yes')

    def open_shutter(self):
        """Opens the shutter to collect flat fields or projections.

        This does the following:

        - Calls the base class method.

        - Opens the 2-BM-A fast shutter.
        """

        # Call the base class method
        super().open_shutter()
        # Open 2-BM-A fast shutter
        if not self.epics_pvs['OpenFastShutter'] is None:
            pv = self.epics_pvs['OpenFastShutter']
            value = self.epics_pvs['OpenFastShutterValue'].get(as_string=True)
            log.info('open fast shutter: %s, value: %s', pv, value)
            self.epics_pvs['OpenFastShutter'].put(value, wait=True)

    def close_shutter(self):
        """Closes the shutter to collect dark fields.
        This does the following:

        - Calls the base class method.

        - Closes the 2-BM-A fast shutter.

       """
         # Call the base class method
        super().close_shutter()
        # Close 2-BM-A fast shutter
        if not self.epics_pvs['CloseFastShutter'] is None:
            pv = self.epics_pvs['CloseFastShutter']
            value = self.epics_pvs['CloseFastShutterValue'].get(as_string=True)
            log.info('close fast shutter: %s, value: %s', pv, value)
            self.epics_pvs['CloseFastShutter'].put(value, wait=True)

    def set_trigger_mode(self, trigger_mode, num_images):
        """Sets the trigger mode SIS3820 and the camera.

        Parameters
        ----------
        trigger_mode : str
            Choices are: "FreeRun", "Internal", or "PSOExternal"

        num_images : int
            Number of images to collect.  Ignored if trigger_mode="FreeRun".
            This is used to set the ``NumImages`` PV of the camera.
        """
        log.info('set trigger mode: %s', trigger_mode)
        if trigger_mode == 'FreeRun':
            self.epics_pvs['CamImageMode'].put('Continuous', wait=True)
            self.epics_pvs['CamTriggerMode'].put('Off', wait=True)
            self.wait_pv(self.epics_pvs['CamTriggerMode'], 0)
            self.epics_pvs['CamAcquire'].put('Acquire')
        elif trigger_mode == 'Internal':
            self.epics_pvs['CamTriggerMode'].put('Off', wait=True)
            self.wait_pv(self.epics_pvs['CamTriggerMode'], 0)
            self.epics_pvs['CamImageMode'].put('Multiple')
            self.epics_pvs['CamNumImages'].put(num_images, wait=True)
        else: # set camera to external triggering
            # These are just in case the scan aborted with the camera in another state
            self.epics_pvs['CamTriggerMode'].put('Off', wait=True)
            self.epics_pvs['CamTriggerSource'].put('Line2', wait=True)
            self.epics_pvs['CamTriggerOverlap'].put('ReadOut', wait=True)
            self.epics_pvs['CamExposureMode'].put('Timed', wait=True)

            self.epics_pvs['CamImageMode'].put('Multiple')
            self.epics_pvs['CamArrayCallbacks'].put('Enable')
            self.epics_pvs['CamFrameRateEnable'].put(0)

            self.epics_pvs['CamNumImages'].put(self.num_angles, wait=True)
            self.epics_pvs['CamTriggerMode'].put('On', wait=True)
            self.wait_pv(self.epics_pvs['CamTriggerMode'], 1)

    def collect_static_frames(self, num_frames):
        """Collects num_frames images in "Internal" trigger mode for dark fields and flat fields.

        Parameters
        ----------
        num_frames : int
            Number of frames to collect.
        """
        # This is called when collecting dark fields or flat fields

        log.info('collect static frames: %d', num_frames)
        self.set_trigger_mode('Internal', num_frames)
        self.epics_pvs['CamAcquire'].put('Acquire')
        self.wait_pv(self.epics_pvs['CamAcquire'], 1)
        # Wait for detector and file plugin to be ready
        time.sleep(0.5)
        frame_time = self.compute_frame_time()
        collection_time = frame_time * num_frames
        self.wait_camera_done(collection_time + 5.0)
		
    def begin_scan(self):
        """Performs the operations needed at the very start of a scan.

        This does the following:

        - Calls the base class method.

        - Turns on streaming.
        """
        log.info('begin scan')
        # Call the base class method
        super().begin_scan()
 
        # This marks the beginning of the streaming mode
        self.epics_pvs['StreamStatus'].put('On')

        # Confirm angle step is an integer number of encoder pulses
        # Pass the user selected values to the PSO
        self.epics_pvs['PSOstartPos'].put(self.rotation_start, wait=True)
        self.wait_pv(self.epics_pvs['PSOstartPos'], self.rotation_start)
        self.epics_pvs['PSOendPos'].put(self.rotation_stop, wait=True)
        self.wait_pv(self.epics_pvs['PSOendPos'], self.rotation_stop)
        # Compute and set the motor speed
        time_per_angle = self.compute_frame_time()
        motor_speed = self.rotation_step / time_per_angle
        self.epics_pvs['PSOslewSpeed'].put(motor_speed)
        self.wait_pv(self.epics_pvs['PSOslewSpeed'], motor_speed)

        self.epics_pvs['PSOscanDelta'].put(self.rotation_step, wait=True)
        self.wait_pv(self.epics_pvs['PSOscanDelta'], self.rotation_step)

        # Get the number of projections and angle steps calculated by the PSO
        calc_rotation_step = self.epics_pvs['PSOscanDelta'].value
        calc_num_proj = int(self.epics_pvs['PSOcalcProjections'].value)
        # If this is different from the user selected values adjust them
        if calc_rotation_step != self.rotation_step:
            # This should happen most of the time since rotation_step is rounded down to the closest integer
            # number of encoder pulses
            log.warning('PSO changed rotation step from %s to %s', self.rotation_step, calc_rotation_step)
            self.rotation_step = calc_rotation_step
        if calc_num_proj != self.num_angles:
            # This happens rarely an it is a +/-1 change in the number of projections to make sure that
            # after the rotation_step round down we don't pass the user set rotation_stop
            log.warning('PSO changed number of projections from %s to %s', self.num_angles, calc_num_proj)
            self.num_angles = calc_num_proj

        self.epics_pvs['PSOscanControl'].put('Standard')
        self.wait_pv(self.epics_pvs['PSOscanControl'], 0)
        time.sleep(1)

        # # Create theta array
        self.theta = []
        self.theta = self.epics_pvs['ThetaArray'].get(count=int(self.num_angles))

        # set dark/flat to be taken at beginning
<<<<<<< HEAD
        self.epics_pvs['FlatFieldMode'].put('Start', wait=True)
        self.epics_pvs['DarkFieldMode'].put('Start', wait=True)

        # replace file name with a dark/flat default
        self.epics_pvs['FPFileName'].put("t", wait=True)
=======
        self.epics_pvs['FlatFieldMode'].put('Start')
        # replace file name with a dark/flat default
        file_name = self.epics_pvs['FPFileName'].get()[:2]  
        file_name[:] = [ord('t'),0]
        # replace template
        self.epics_pvs['FPFileName'].put(file_name)
>>>>>>> 6fdb87ef
        # Compute total number of frames to capture (dark+flat)
        self.total_images = self.num_dark_fields+self.num_flat_fields        
        # Set the total number of frames to capture and start capture on file plugin
        self.epics_pvs['FPNumCapture'].put(self.total_images, wait=True)
        self.epics_pvs['FPCapture'].put('Capture')
        

    def end_scan(self):
        """Performs the operations needed at the very end of a scan.

        This does the following:

        - Turns off streaming.

        - Put the camera back in "FreeRun" mode and acquiring so the user sees live images.

        - Sets the speed of the rotation stage back to the maximum value.

        - Calls ``move_sample_in()``.

        - Calls the base class method.
        """
        log.info('end scan')
        # This is used by the streaming reconstruction to stop the analysis
        self.epics_pvs['StreamStatus'].put('Off')

        # Put the camera back in FreeRun mode and acquiring
        self.set_trigger_mode('FreeRun', 1)
        # Set the rotation speed to maximum
        self.epics_pvs['RotationSpeed'].put(self.max_rotation_speed)
        # Move the sample in.  Could be out if scan was aborted while taking flat fields
        self.move_sample_in()
        # Call the base class method
        super().end_scan()

    def collect_dark_fields(self):
        """Collects dark field images.
        Calls ``collect_static_frames()`` with the number of images specified
        by the ``NumDarkFields`` PV.
        """

        log.info('collect dark fields')
        super().collect_dark_fields()
        self.collect_static_frames(self.num_dark_fields)

    def collect_flat_fields(self):
        """Collects flat field images.
        Calls ``collect_static_frames()`` with the number of images specified
        by the ``NumFlatFields`` PV.
        """
        log.info('collect flat fields')
        super().collect_flat_fields()
        self.collect_static_frames(self.num_flat_fields)

    def wait_pv(self, epics_pv, wait_val, timeout=-1):
        """Wait on a pv to be a value until max_timeout (default forever)
           delay for pv to change
        """

        time.sleep(.01)
        start_time = time.time()
        while True:
            pv_val = epics_pv.get()
            if isinstance(pv_val, float):
                if abs(pv_val - wait_val) < EPSILON:
                    return True
            if pv_val != wait_val:
                if timeout > -1:
                    current_time = time.time()
                    diff_time = current_time - start_time
                    if diff_time >= timeout:
                        log.error('  *** ERROR: DROPPED IMAGES ***')
                        log.error('  *** wait_pv(%s, %d, %5.2f reached max timeout. Return False',
                                      epics_pv.pvname, wait_val, timeout)
                        return False
                time.sleep(.01)
            else:
                return True

    def collect_projections(self):
        """Collects projections in fly scan mode.

        This does the following:

        - Set the rotation motor position specified by the ``RotationStart`` PV in the
          PSOstartPos.

        - Computes and sets the speed of the rotation motor so that it reaches the next projection
          angle just after the current exposure and readout are complete.

        - These will be used by the PSO to calculate the Taxi distance and rotary stage acceleration.

        - Starts the PSOfly.

        - Wait on the PSO done.
        """
		

        log.info('collect projections')
        super().collect_projections()
        # return filename from the initial one
        self.epics_pvs['FPFileName'].put(self.epics_pvs['FileName'].get())                        
        log.info('taxi before starting capture')
        # Taxi before starting capture
        self.epics_pvs['PSOtaxi'].put(1, wait=True)
        self.wait_pv(self.epics_pvs['PSOtaxi'], 0)

        self.set_trigger_mode('PSOExternal', self.num_angles)
         # Start the camera
        self.epics_pvs['CamAcquire'].put('Acquire')
        self.wait_pv(self.epics_pvs['CamAcquire'], 1)
        log.info('start fly scan')
        # Start fly scan
        self.epics_pvs['PSOfly'].put(1) #, wait=True)
        # wait for acquire to finish
        # wait_camera_done instead of the wait_pv enabled the counter update
        # self.wait_pv(self.epics_pvs['PSOfly'], 0)
        time_per_angle = self.compute_frame_time()
        collection_time = self.num_angles * time_per_angle
        self.wait_camera_done(collection_time + 60.)

    def abort_scan(self):
        """Aborts a scan that is running.
        Calls abort() and sets the StreamStatus to 'Off'
        """

        log.info('abort')
        super().abort_scan()
        # return filename from the initial one
        self.epics_pvs['FPFileName'].put(self.epics_pvs['FileName'].get())                        
        self.epics_pvs['StreamStatus'].put('Off')
<|MERGE_RESOLUTION|>--- conflicted
+++ resolved
@@ -196,20 +196,13 @@
         self.theta = self.epics_pvs['ThetaArray'].get(count=int(self.num_angles))
 
         # set dark/flat to be taken at beginning
-<<<<<<< HEAD
+
         self.epics_pvs['FlatFieldMode'].put('Start', wait=True)
         self.epics_pvs['DarkFieldMode'].put('Start', wait=True)
 
         # replace file name with a dark/flat default
         self.epics_pvs['FPFileName'].put("t", wait=True)
-=======
-        self.epics_pvs['FlatFieldMode'].put('Start')
-        # replace file name with a dark/flat default
-        file_name = self.epics_pvs['FPFileName'].get()[:2]  
-        file_name[:] = [ord('t'),0]
-        # replace template
-        self.epics_pvs['FPFileName'].put(file_name)
->>>>>>> 6fdb87ef
+
         # Compute total number of frames to capture (dark+flat)
         self.total_images = self.num_dark_fields+self.num_flat_fields        
         # Set the total number of frames to capture and start capture on file plugin
